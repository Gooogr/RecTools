--- conflicted
+++ resolved
@@ -162,17 +162,12 @@
             raise ValueError("Found ambiguous values in `Model` column of `models_metadata`")
 
     @lru_cache
-<<<<<<< HEAD
     def _make_chart_data(self, fold_number: int) -> pd.DataFrame:
         return (
             self.models_metrics[self.models_metrics[Columns.Split] == fold_number]
             .drop(columns=Columns.Split)
             .merge(self.models_metadata, on=Columns.Model, how="left")
         )
-=======
-    def _make_chart_data(self, fold_number: int) -> pd.DataFrame:  # pragma: no cover
-        return self.models_metrics[self.models_metrics[Columns.Split] == fold_number].drop(columns=Columns.Split)
->>>>>>> 5faf9b9f
 
     @lru_cache
     def _make_chart_data_avg(self) -> pd.DataFrame:
@@ -218,7 +213,6 @@
         use_meta: widgets.Checkbox,
     ) -> None:
         data = self._make_chart_data_avg() if use_avg.value else self._make_chart_data(fold_i.value)
-<<<<<<< HEAD
         color_clmn = meta_feature.value if use_meta.value else Columns.Model
 
         # Ensuring that the color mapping treats the data as categorical
@@ -237,31 +231,6 @@
 
         fig_widget.layout = self.fig.layout
         self.fig.layout.margin = None  # keep separate chart non-truncated
-=======
-        existing_traces = {trace.name: trace for trace in fig_widget.data}
-        with fig_widget.batch_update():
-            for model in self.model_names:
-                df = data[data[Columns.Model] == model]
-                hover = f"<b>{model}</b><br>{metric_x.value}: %{{x}}<br>{metric_y.value}: %{{y}}<extra></extra>"
-                if model in existing_traces:  # pragma: no cover
-                    trace = existing_traces[model]
-                    trace.x = df[metric_x.value]
-                    trace.y = df[metric_y.value]
-                    trace.hovertemplate = hover
-                else:
-                    fig_widget.add_scatter(
-                        x=df[metric_x.value],
-                        y=df[metric_y.value],
-                        mode="markers",
-                        name=model,
-                        hovertemplate=hover,
-                        showlegend=self.show_legend,
-                    )
-            fig_widget.layout.xaxis.title = metric_x.value
-            fig_widget.layout.yaxis.title = metric_y.value
-        self.fig = go.Figure(data=fig_widget.data, layout=fig_widget.layout)
-        self.fig.layout.margin = None
->>>>>>> 5faf9b9f
 
     def _update_fold_visibility(self, use_avg: widgets.Checkbox, fold_i: widgets.Dropdown) -> None:
         fold_i.layout.visibility = "hidden" if use_avg.value else "visible"
@@ -284,13 +253,8 @@
         self.fig = self._create_chart(data, metric_x.value, metric_y.value, Columns.Model)
         fig_widget = go.FigureWidget(data=self.fig.data, layout=self.fig.layout)
 
-<<<<<<< HEAD
         def update(event: tp.Callable[..., tp.Any]) -> None:
             self._update_chart(fig_widget, metric_x, metric_y, use_avg, fold_i, meta_feature, use_meta)
-=======
-        def update(event: tp.Callable[..., tp.Any]) -> None:  # pragma: no cover
-            self._update_chart(fig_widget, metric_x, metric_y, use_avg, fold_i)
->>>>>>> 5faf9b9f
             self._update_fold_visibility(use_avg, fold_i)
             self._update_meta_visibility(use_meta, meta_feature)
 
